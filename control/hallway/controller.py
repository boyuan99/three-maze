--- conflicted
+++ resolved
@@ -12,20 +12,20 @@
         self.serial = SerialHandler()
         self.logger = DataLogger()
         self.is_initialized = False
-        
+
     def initialize(self):
         """Initialize the controller and reset state"""
         print("Controller initializing...", flush=True)
         self.state = HallwayState()
-        
+
         if not self.is_initialized:
             print("Initializing serial communication...", flush=True)
             self.serial.initialize_communication()
             self.is_initialized = True
-        
+
         print("Starting new logging session...", flush=True)
         self.logger.start_new_session()
-        
+
         # Reset trial flags
         self.state.isTrialStart = True
         self.state.isTrialEnd = False
@@ -38,22 +38,13 @@
         serial_data = self.serial.read_data()
         if not serial_data:
             return None
-        
-<<<<<<< HEAD
+
         # Do not process movement here; send the raw serial data instead
         self.logger.log_frame(self.state, serial_data)
-=======
-        # Add timestamp if not present
-        if 'timestamp' not in serial_data:
-            serial_data['timestamp'] = time.strftime("%H:%M:%S", time.localtime())
-        
-        # Log the current state and serial data
-        # self.logger.log_frame(self.state, serial_data)
->>>>>>> be6a36b8
-        
+
         # Return the raw serial data
         return serial_data
-    
+
     def reward_circle_small(self):
         """Implement reward mechanism using NI-DAQmx"""
         try:
@@ -61,34 +52,34 @@
                 # Configure analog output channel
                 task.ao_channels.add_ao_voltage_chan("Dev1/ao0", min_val=0.0, max_val=5.0)
                 task.timing.samp_timing_type = nidaqmx.constants.SampleTimingType.ON_DEMAND
-                
+
                 # Send 5V pulse
                 task.write([5], auto_start=True)
                 time.sleep(0.025)  # 25ms pause
-                
+
                 # Reset to 0V
                 task.write([0], auto_start=True)
-                
+
         except nidaqmx.DaqError as e:
             print(f"DAQ Error in reward delivery: {e}")
         finally:
             # Properly close the task without resetting the device
             task.close()
             print("Task closed successfully.")
-    
+
     def termination(self):
         """Clean up resources"""
         print(f"NUM REWARDS: {self.state.numrewards}")
         self.stop_logging()
         if self.serial:
             self.serial.close()
-    
+
     def stop_logging(self):
         """Safely close the log file"""
         if self.logger and self.logger.file:
             self.logger.file.close()
             print("STOP_LOGGING", flush=True)  # Special command instead of JSON
-    
+
     def _process_movement(self, serial_data: Dict[str, Any]) -> List[float]:
         """Process movement data from serial input"""
         self.state.position[0] = serial_data['x']
@@ -97,11 +88,11 @@
         self.state.water = serial_data['water']
         self.state.timestamp = serial_data['timestamp']
         return self.state.position
-    
+
     def _should_end_trial(self) -> bool:
         """Check if trial should end based on position"""
         return abs(self.state.position[1]) >= 50
-    
+
     def _handle_trial_end(self):
         """Handle end of trial logic"""
         self.state.rewarding = True
